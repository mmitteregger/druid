--- conflicted
+++ resolved
@@ -17,11 +17,7 @@
 use super::invalidation::DebugInvalidation;
 use super::{
     Align, BackgroundBrush, Click, Container, Controller, ControllerHost, EnvScope,
-<<<<<<< HEAD
-    IdentityWrapper, LabelText, Padding, Parse, SizedBox, TooltipController, WidgetId,
-=======
-    IdentityWrapper, LensWrap, Padding, Parse, SizedBox, WidgetId,
->>>>>>> 199be57b
+    IdentityWrapper, LabelText, LensWrap, Padding, Parse, SizedBox, TooltipController, WidgetId,
 };
 use crate::{Color, Data, Env, EventCtx, Insets, KeyOrValue, Lens, UnitPoint, Widget};
 
