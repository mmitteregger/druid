--- conflicted
+++ resolved
@@ -24,7 +24,7 @@
 use crate::piet::{Piet, RenderContext};
 use crate::shell::{Counter, Cursor, Region, WindowHandle};
 
-use crate::contexts::{ContextState, Region};
+use crate::contexts::ContextState;
 use crate::core::{CommandQueue, FocusChange, WidgetState};
 use crate::modal::{Modal, ModalDesc};
 use crate::util::ExtendDrain;
@@ -55,11 +55,10 @@
     pub(crate) handle: WindowHandle,
     pub(crate) timers: HashMap<TimerToken, WidgetId>,
     ext_handle: ExtEventSink,
-    // delegate?
     /// A stack of modal widgets. The last widget gets user interaction events, and can choose
     /// whether to propagate them.
     modals: Vec<Modal<T>>,
-    invalid: Region,
+    // delegate?
 }
 
 impl<T> Window<T> {
@@ -82,12 +81,8 @@
             focus: None,
             handle,
             timers: HashMap::new(),
-<<<<<<< HEAD
+            ext_handle,
             modals: Vec::new(),
-            invalid: Region::EMPTY,
-=======
-            ext_handle,
->>>>>>> 9564af60
         }
     }
 }
@@ -255,21 +250,15 @@
             );
         }
 
-<<<<<<< HEAD
-        let mut widget_state = WidgetState::new(self.root.id());
+        let mut widget_state = WidgetState::new(self.root.id(), Some(self.size));
         let modal_cmd = if let Event::Command(c) = &event {
             self.handle_modal_command(&mut widget_state, c)
         } else {
             false
         };
         let is_handled = modal_cmd || {
-            let mut state = ContextState::new::<T>(queue, &self.handle, self.id, self.focus);
-=======
-        let mut widget_state = WidgetState::new(self.root.id(), Some(self.size));
-        let is_handled = {
             let mut state =
                 ContextState::new::<T>(queue, &self.ext_handle, &self.handle, self.id, self.focus);
->>>>>>> 9564af60
             let mut ctx = EventCtx {
                 cursor: &mut cursor,
                 state: &mut state,
@@ -329,13 +318,9 @@
             state: &mut state,
             widget_state: &mut widget_state,
         };
-<<<<<<< HEAD
-        let event = substitute_event.as_ref().unwrap_or(event);
         for modal in self.modals.iter_mut().rev() {
             modal.widget.lifecycle(&mut ctx, event, data, env);
         }
-=======
->>>>>>> 9564af60
         self.root.lifecycle(&mut ctx, event, data, env);
         self.post_event_processing(&mut widget_state, queue, data, env, process_commands);
     }
@@ -365,31 +350,18 @@
             for rect in self.invalid.rects() {
                 self.handle.invalidate_rect(*rect);
             }
-<<<<<<< HEAD
             for modal in &self.modals {
-                let invalid = &modal.widget.state().invalid;
-                if !invalid.is_empty() {
+                for rect in modal.widget.state().invalid.rects() {
                     let origin = modal.widget.state().paint_rect().origin().to_vec2();
-                    self.handle.invalidate_rect(invalid.to_rect() + origin);
+                    self.handle.invalidate_rect(*rect + origin);
                 }
             }
 
             // FIXME: We should unify the handling of invalid rects somehow. This exists because we
             // need to mark an invalid region when a modal *disappears*
-            if !self.invalid.is_empty() {
-                self.handle.invalidate_rect(self.invalid.to_rect());
-                self.invalid = Region::EMPTY;
-            }
-        }
-    }
-
-    fn needs_layout(&self) -> bool {
-        self.root.state().needs_layout || self.modals.iter().any(|m| m.widget.state().needs_layout)
-    }
-
-    /// Do all the stuff we do in response to a paint call from the system:
-    /// layout, send an `AnimFrame` event, and then actually paint.
-=======
+            for rect in self.invalid.rects() {
+                self.handle.invalidate_rect(*rect);
+            }
             self.invalid.clear();
         }
     }
@@ -404,7 +376,7 @@
         let last = self.last_anim.take();
         let elapsed_ns = last.map(|t| now.duration_since(t).as_nanos()).unwrap_or(0) as u64;
 
-        if self.root.state().needs_layout {
+        if self.needs_layout() {
             self.layout(queue, data, env);
         }
 
@@ -422,7 +394,10 @@
         }
     }
 
->>>>>>> 9564af60
+    fn needs_layout(&self) -> bool {
+        self.root.state().needs_layout || self.modals.iter().any(|m| m.widget.state().needs_layout)
+    }
+
     pub(crate) fn do_paint(
         &mut self,
         piet: &mut Piet,
@@ -431,16 +406,6 @@
         data: &T,
         env: &Env,
     ) {
-<<<<<<< HEAD
-        // FIXME: only do AnimFrame if root has requested_anim?
-        self.lifecycle(queue, &LifeCycle::AnimFrame(0), data, env, true);
-
-        if self.needs_layout() {
-            self.layout(queue, data, env);
-        }
-
-=======
->>>>>>> 9564af60
         piet.fill(
             invalid.bounding_box(),
             &env.get(crate::theme::WINDOW_BACKGROUND_COLOR),
@@ -510,9 +475,9 @@
             depth: 0,
         };
 
-<<<<<<< HEAD
+        let root = &mut self.root;
         let modals = &mut self.modals;
-        ctx.with_child_ctx(invalid_rect, |ctx| {
+        ctx.with_child_ctx(invalid.clone(), |ctx| {
             root.paint_raw(ctx, data, env);
 
             for modal in modals {
@@ -520,10 +485,6 @@
             }
         });
 
-=======
-        let root = &mut self.root;
-        ctx.with_child_ctx(invalid.clone(), |ctx| root.paint_raw(ctx, data, env));
->>>>>>> 9564af60
         let mut z_ops = mem::take(&mut ctx.z_ops);
         z_ops.sort_by_key(|k| k.z_index);
 
