--- conflicted
+++ resolved
@@ -20,6 +20,7 @@
 // Automatically defaults to std::time::Instant on non Wasm platforms
 use instant::Instant;
 
+use crate::kurbo::Rect;
 use crate::piet::{Piet, RenderContext};
 use crate::shell::{Counter, Cursor, Region, WindowHandle};
 
@@ -172,8 +173,7 @@
         }
     }
 
-    /// Returns true if the command was a modal command.
-    fn handle_modal_command(&mut self, state: &mut WidgetState, cmd: &Command) -> bool {
+    fn handle_modal_command(&mut self, state: &mut WidgetState, cmd: &Command) -> Handled {
         if cmd.is(ModalDesc::<T>::SHOW_MODAL) {
             let modal = cmd.get_unchecked(ModalDesc::<T>::SHOW_MODAL);
             // SHOW_MODAL is private to druid, and we already checked at command submission
@@ -184,7 +184,7 @@
             // TODO: We could be more conservative about invalidation. The problem is that we
             // haven't laid out the modal yet, so we don't know how big it is. (also below)
             self.invalid.add_rect(self.size.to_rect());
-            true
+            Handled::Yes
         } else if cmd.is(ModalDesc::DISMISS_MODAL) {
             if self.modals.pop().is_some() {
                 state.children_changed = true;
@@ -192,7 +192,7 @@
                 log::warn!("cannot dismiss modal; no modal shown");
             }
             self.invalid.add_rect(self.size.to_rect());
-            true
+            Handled::Yes
         } else if cmd.is(ModalDesc::SHOW_MODAL_NO_DATA) {
             if let Some(modal) = cmd.get_unchecked(ModalDesc::SHOW_MODAL_NO_DATA).take() {
                 self.modals.push(modal.lensed().into());
@@ -201,9 +201,9 @@
                 log::error!("couldn't get modal payload");
             }
             self.invalid.add_rect(self.size.to_rect());
-            true
+            Handled::Yes
         } else {
-            false
+            Handled::No
         }
     }
 
@@ -254,9 +254,12 @@
         let modal_cmd = if let Event::Command(c) = &event {
             self.handle_modal_command(&mut widget_state, c)
         } else {
-            false
-        };
-        let is_handled = modal_cmd || {
+            Handled::No
+        };
+
+        let is_handled = if modal_cmd == Handled::Yes {
+            Handled::Yes
+        } else {
             let mut state =
                 ContextState::new::<T>(queue, &self.ext_handle, &self.handle, self.id, self.focus);
             let mut ctx = EventCtx {
@@ -438,13 +441,8 @@
         };
         let bc = BoxConstraints::tight(self.size);
         let size = self.root.layout(&mut layout_ctx, &bc, data, env);
-<<<<<<< HEAD
-        self.root.set_layout_rect(
-            &mut layout_ctx,
-            data,
-            env,
-            Rect::from_origin_size(Point::ORIGIN, size),
-        );
+        self.root
+            .set_layout_rect(&mut layout_ctx, data, env, size.to_rect());
 
         for modal in &mut self.modals {
             let bc = BoxConstraints::new(Size::ZERO, size);
@@ -460,10 +458,6 @@
                 .widget
                 .set_layout_rect(&mut layout_ctx, data, env, modal_frame);
         }
-=======
-        self.root
-            .set_layout_rect(&mut layout_ctx, data, env, size.to_rect());
->>>>>>> 775801e7
         self.post_event_processing(&mut widget_state, queue, data, env, true);
     }
 
