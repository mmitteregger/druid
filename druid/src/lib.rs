// Copyright 2018 The Druid Authors.
//
// Licensed under the Apache License, Version 2.0 (the "License");
// you may not use this file except in compliance with the License.
// You may obtain a copy of the License at
//
//     http://www.apache.org/licenses/LICENSE-2.0
//
// Unless required by applicable law or agreed to in writing, software
// distributed under the License is distributed on an "AS IS" BASIS,
// WITHOUT WARRANTIES OR CONDITIONS OF ANY KIND, either express or implied.
// See the License for the specific language governing permissions and
// limitations under the License.

//! Simple data-oriented GUI.
//!
//! Druid lets you build simple interactive graphical applications that
//! can be deployed on Windows, macOS, Linux, and the web.
//!
//! Druid is built on top of [`druid-shell`], which implements all of the
//! lower-level, platform-specific code, providing a common abstraction
//! for things like key and mouse events, creating windows, and launching
//! an application. Below [`druid-shell`] is [`piet`], which is a cross-platform
//! 2D graphics library, providing a simple and familiar drawing API that can be
//! implemented for various platforms.
//!
//! Druid is a data-driven, declarative framework. You describe your application
//! model in terms of the [`Data`] trait, and then you build up a tree of
//! [`widget`] s that can display and modify your data.
//!
//! Your widgets handle [`Event`]s, such as mouse movement, and can modify the data;
//! these changes are then delivered to relevant widgets, which can update
//! their state and redraw.
//!
//! As your application grows, you can use [`Lens`]es to expose only certain
//! subsets of your data model to certains subsets of your widget tree.
//!
//! For more information you should read the [druid book].
//!
//! # Examples
//!
//! For many more examples, see [`druid/examples`].
//!
//! ```no_run
//! use druid::widget::{Align, Flex, Label, TextBox};
//! use druid::{AppLauncher, Data, Env, Lens, LocalizedString, Widget, WindowDesc, WidgetExt};
//!
//! const VERTICAL_WIDGET_SPACING: f64 = 20.0;
//! const TEXT_BOX_WIDTH: f64 = 200.0;
//! const WINDOW_TITLE: LocalizedString<HelloState> = LocalizedString::new("Hello World!");
//!
//! #[derive(Clone, Data, Lens)]
//! struct HelloState {
//!     name: String,
//! }
//!
//! fn main() {
//!     // describe the main window
//!     let main_window = WindowDesc::new(build_root_widget)
//!         .title(WINDOW_TITLE)
//!         .window_size((400.0, 400.0));
//!
//!     // create the initial app state
//!     let initial_state = HelloState {
//!         name: "World".into(),
//!     };
//!
//!     // start the application
//!     AppLauncher::with_window(main_window)
//!         .launch(initial_state)
//!         .expect("Failed to launch application");
//! }
//!
//! fn build_root_widget() -> impl Widget<HelloState> {
//!     // a label that will determine its text based on the current app data.
//!     let label = Label::new(|data: &HelloState, _env: &Env| format!("Hello {}!", data.name));
//!     // a textbox that modifies `name`.
//!     let textbox = TextBox::new()
//!         .with_placeholder("Who are we greeting?")
//!         .fix_width(TEXT_BOX_WIDTH)
//!         .lens(HelloState::name);
//!
//!     // arrange the two widgets vertically, with some padding
//!     let layout = Flex::column()
//!         .with_child(label)
//!         .with_spacer(VERTICAL_WIDGET_SPACING)
//!         .with_child(textbox);
//!
//!     // center the two widgets in the available space
//!     Align::centered(layout)
//! }
//! ```
//!
//! # Optional Features
//!
//! * `im` - Efficient immutable data structures using the [`im` crate],
//!          which is made available via the [`im` module].
//! * `svg` - Scalable Vector Graphics for icons and other scalable images using the [`usvg` crate].
//! * `image` - Bitmap image support using the [`image` crate].
//! * `x11` - Work-in-progress X11 Linux backend instead of GTK.
//!
//! Features can be added with `cargo`. For example, in your `Cargo.toml`:
//! ```no_compile
//! [dependencies.druid]
//! version = "0.6.0"
//! features = ["im", "svg", "image"]
//! ```
//!
//! [`Widget`]: trait.Widget.html
//! [`Data`]: trait.Data.html
//! [`Lens`]: trait.Lens.html
//! [`widget`]: ./widget/index.html
//! [`Event`]: enum.Event.html
//! [`druid-shell`]: https://docs.rs/druid-shell
//! [`piet`]: https://docs.rs/piet
//! [`druid/examples`]: https://github.com/linebender/druid/tree/v0.6.0/druid/examples
//! [druid book]: https://linebender.org/druid/
//! [`im` crate]: https://crates.io/crates/im
//! [`im` module]: im/index.html
//! [`usvg` crate]: https://crates.io/crates/usvg
//! [`image` crate]: https://crates.io/crates/image

#![deny(
    intra_doc_link_resolution_failure,
    unsafe_code,
    clippy::trivially_copy_pass_by_ref
)]
#![warn(missing_docs)]
#![allow(clippy::new_ret_no_self, clippy::needless_doctest_main)]
#![cfg_attr(docsrs, feature(doc_cfg))]

// Allows to use macros from druid_derive in this crate
extern crate self as druid;
pub use druid_derive::Lens;

use druid_shell as shell;
#[doc(inline)]
pub use druid_shell::{kurbo, piet};

// the im crate provides immutable data structures that play well with druid
#[cfg(feature = "im")]
#[doc(inline)]
pub use im;

mod app;
mod app_delegate;
mod bloom;
mod box_constraints;
mod command;
mod contexts;
mod core;
mod data;
mod dialog;
mod env;
mod event;
mod ext_event;
pub mod lens;
mod localization;
mod menu;
mod modal;
mod mouse;
pub mod scroll_component;
#[cfg(not(target_arch = "wasm32"))]
#[cfg(test)]
mod tests;
pub mod text;
pub mod theme;
mod util;
pub mod widget;
mod win_handler;
mod window;

// Types from kurbo & piet that are required by public API.
pub use kurbo::{Affine, Insets, Point, Rect, Size, Vec2};
pub use piet::{
    Color, FontFamily, FontStyle, FontWeight, LinearGradient, RadialGradient, RenderContext,
    TextAlignment, UnitPoint,
};
// these are the types from shell that we expose; others we only use internally.
pub use shell::keyboard_types;
pub use shell::{
    Application, Clipboard, ClipboardFormat, Code, Cursor, Error as PlatformError,
    FileDialogOptions, FileInfo, FileSpec, FormatId, HotKey, KbKey, KeyEvent, Location, Modifiers,
    Monitor, MouseButton, MouseButtons, RawMods, Region, Scalable, Scale, Screen, SysMods,
    TimerToken, WindowHandle, WindowState,
};

pub use crate::core::WidgetPod;
pub use app::{AppLauncher, WindowDesc};
pub use app_delegate::{AppDelegate, DelegateCtx};
pub use box_constraints::BoxConstraints;
pub use command::{sys as commands, Command, Selector, SingleUse, Target};
<<<<<<< HEAD
pub use contexts::{EventCtx, LayoutCtx, LifeCycleCtx, PaintCtx, Region, UpdateCtx};
pub use data::Data;
pub use dialog::DialogDesc;
=======
pub use contexts::{EventCtx, LayoutCtx, LifeCycleCtx, PaintCtx, UpdateCtx};
pub use data::{ArcStr, Data};
>>>>>>> 9564af60
pub use env::{Env, Key, KeyOrValue, Value, ValueType};
pub use event::{Event, InternalEvent, InternalLifeCycle, LifeCycle};
pub use ext_event::{ExtEventError, ExtEventSink};
pub use lens::{Lens, LensExt, LensWrap};
pub use localization::LocalizedString;
pub use menu::{sys as platform_menus, ContextMenu, MenuDesc, MenuItem};
pub use modal::ModalDesc;
pub use mouse::MouseEvent;
pub use text::{FontDescriptor, TextLayout};
pub use widget::{Widget, WidgetExt, WidgetId};
pub use win_handler::DruidHandler;
pub use window::{Window, WindowId};

#[cfg(not(target_arch = "wasm32"))]
#[cfg(test)]
pub(crate) use event::{StateCell, StateCheckFn};

/// The meaning (mapped value) of a keypress.
///
/// Note that in previous versions, the `KeyCode` field referred to the
/// physical position of the key, rather than the mapped value. In most
/// cases, applications should dispatch based on the value instead. This
/// alias is provided to make that transition easy, but in any case make
/// an explicit choice whether to use meaning or physical location and
/// use the appropriate type.
#[deprecated(since = "0.7.0", note = "Use KbKey instead")]
pub type KeyCode = KbKey;

#[deprecated(since = "0.7.0", note = "Use Modifiers instead")]
/// See [`Modifiers`](struct.Modifiers.html).
pub type KeyModifiers = Modifiers;<|MERGE_RESOLUTION|>--- conflicted
+++ resolved
@@ -190,14 +190,9 @@
 pub use app_delegate::{AppDelegate, DelegateCtx};
 pub use box_constraints::BoxConstraints;
 pub use command::{sys as commands, Command, Selector, SingleUse, Target};
-<<<<<<< HEAD
-pub use contexts::{EventCtx, LayoutCtx, LifeCycleCtx, PaintCtx, Region, UpdateCtx};
-pub use data::Data;
-pub use dialog::DialogDesc;
-=======
 pub use contexts::{EventCtx, LayoutCtx, LifeCycleCtx, PaintCtx, UpdateCtx};
 pub use data::{ArcStr, Data};
->>>>>>> 9564af60
+pub use dialog::DialogDesc;
 pub use env::{Env, Key, KeyOrValue, Value, ValueType};
 pub use event::{Event, InternalEvent, InternalLifeCycle, LifeCycle};
 pub use ext_event::{ExtEventError, ExtEventSink};
