--- conflicted
+++ resolved
@@ -193,12 +193,8 @@
 pub use box_constraints::BoxConstraints;
 pub use command::{sys as commands, Command, Selector, SingleUse, Target};
 pub use contexts::{EventCtx, LayoutCtx, LifeCycleCtx, PaintCtx, UpdateCtx};
-<<<<<<< HEAD
-pub use data::{ArcStr, Data};
+pub use data::Data;
 pub use dialog::DialogDesc;
-=======
-pub use data::Data;
->>>>>>> 775801e7
 pub use env::{Env, Key, KeyOrValue, Value, ValueType};
 pub use event::{Event, InternalEvent, InternalLifeCycle, LifeCycle};
 pub use ext_event::{ExtEventError, ExtEventSink};
