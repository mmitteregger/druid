--- conflicted
+++ resolved
@@ -21,21 +21,13 @@
 };
 
 use crate::core::{CommandQueue, FocusChange, WidgetState};
-<<<<<<< HEAD
 use crate::modal::ModalDesc;
-use crate::piet::Piet;
-use crate::piet::RenderContext;
-use crate::{
-    commands, Affine, Command, ContextMenu, Cursor, Data, DialogDesc, Insets, MenuDesc, Point,
-    Rect, SingleUse, Size, Target, Text, TimerToken, Vec2, WidgetId, WindowDesc, WindowHandle,
-    WindowId,
-=======
 use crate::piet::{Piet, PietText, RenderContext};
 use crate::shell::Region;
 use crate::{
-    commands, Affine, Command, ContextMenu, Cursor, ExtEventSink, Insets, MenuDesc, Point, Rect,
-    SingleUse, Size, Target, TimerToken, WidgetId, WindowDesc, WindowHandle, WindowId,
->>>>>>> 9564af60
+    commands, Affine, Command, ContextMenu, Cursor, Data, DialogDesc, ExtEventSink, Insets,
+    MenuDesc, Point, Rect, SingleUse, Size, Target, TimerToken, WidgetId, WindowDesc, WindowHandle,
+    WindowId,
 };
 
 /// A macro for implementing methods on multiple contexts.
@@ -430,11 +422,16 @@
         }
     }
 
+    /// Show the modal widget in the window containing the current widget.
+    /// `T` must be the application's root `Data` type (the type provided to [`AppLauncher::launch`]).
+    ///
+    /// [`AppLauncher::launch`]: struct.AppLauncher.html#method.launch
     pub fn show_modal<T: Any>(&mut self, modal: ModalDesc<T>) {
         if self.state.root_app_data_type == TypeId::of::<T>() {
             self.submit_command(
-                ModalDesc::<T>::SHOW_MODAL.with(SingleUse::new(Box::new(modal))),
-                Target::Window(self.state.window_id),
+                ModalDesc::<T>::SHOW_MODAL
+                    .with(SingleUse::new(Box::new(modal)))
+                    .to(Target::Window(self.state.window_id)),
             );
         } else {
             const MSG: &str = "ModalDesc<T> - T must match the application data type.";
@@ -446,24 +443,37 @@
         }
     }
 
+    /// Show the modal widget in the window containing the current widget.
+    /// The modal widget doesn't take any data.
     pub fn show_static_modal(&mut self, modal: ModalDesc<()>) {
         self.submit_command(
-            ModalDesc::SHOW_MODAL_NO_DATA.with(SingleUse::new(modal)),
-            Target::Window(self.state.window_id),
+            ModalDesc::SHOW_MODAL_NO_DATA
+                .with(SingleUse::new(modal))
+                .to(Target::Window(self.state.window_id)),
         );
     }
 
+    /// Dismisses (hides and removes) the current (latest) modal widget.
     pub fn dismiss_modal(&mut self) {
-        self.submit_command(
-            ModalDesc::DISMISS_MODAL,
-            Target::Window(self.state.window_id),
-        );
-    }
-
+        self.submit_command(ModalDesc::DISMISS_MODAL.to(Target::Window(self.state.window_id)));
+    }
+
+    /// Show the dialog widget in the window containing the current widget.
+    /// `T` must be the application's root `Data` type (the type provided to [`AppLauncher::launch`]).
+    ///
+    /// A dialog is a special form of modal window that displays a text with some option buttons,
+    /// which is often used to display some sort of question to the user.
+    ///
+    /// [`AppLauncher::launch`]: struct.AppLauncher.html#method.launch
     pub fn show_dialog<T: Any + Data>(&mut self, dialog: DialogDesc<T>) {
         self.show_modal(dialog.into_modal_desc());
     }
 
+    /// Show the dialog widget in the window containing the current widget.
+    /// The dialog widget doesn't take any data.
+    ///
+    /// A dialog is a special form of modal window that displays a text with some option buttons,
+    /// which is often used to display some sort of question to the user.
     pub fn show_static_dialog(&mut self, dialog: DialogDesc<()>) {
         self.show_static_modal(dialog.into_modal_desc());
     }
