--- conflicted
+++ resolved
@@ -21,22 +21,14 @@
 };
 
 use crate::core::{CommandQueue, FocusChange, WidgetState};
-<<<<<<< HEAD
+use crate::env::KeyLike;
 use crate::modal::ModalDesc;
 use crate::piet::{Piet, PietText, RenderContext};
 use crate::shell::Region;
 use crate::{
-    commands, Affine, Command, ContextMenu, Cursor, Data, DialogDesc, ExtEventSink, Insets,
+    commands, Affine, Command, ContextMenu, Cursor, Data, DialogDesc, Env, ExtEventSink, Insets,
     MenuDesc, Point, Rect, SingleUse, Size, Target, TimerToken, WidgetId, WindowDesc, WindowHandle,
     WindowId,
-=======
-use crate::env::KeyLike;
-use crate::piet::{Piet, PietText, RenderContext};
-use crate::shell::Region;
-use crate::{
-    commands, Affine, Command, ContextMenu, Cursor, Env, ExtEventSink, Insets, MenuDesc, Point,
-    Rect, SingleUse, Size, Target, TimerToken, WidgetId, WindowDesc, WindowHandle, WindowId,
->>>>>>> 51f480c9
 };
 
 /// A macro for implementing methods on multiple contexts.
